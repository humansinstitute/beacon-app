/**
 * gateways/waWeb/app.js
 *
 * Gateway connecting WhatsApp Web to the OSAPI backend.
 * - Handles authentication via QR code and LocalAuth strategy.
 * - Processes incoming messages by calling `callOSAPI`.
 * - Logs interactions and tracks budget usage in MongoDB.
 */

// Library for interacting with WhatsApp Web and managing sessions.
import pkg from "whatsapp-web.js";
const { Client, LocalAuth } = pkg;
<<<<<<< HEAD
=======
import fs from "fs";
import path from "path";
import { fileURLToPath } from "url";
// Displays QR code in the terminal for user authentication.
>>>>>>> 1dd03e14
import qrcode from "qrcode-terminal";
// Import qrcode for image generation
import qr from "qrcode";
import axios from "axios";
import { v4 as uuidv4 } from "uuid";
import { fileURLToPath } from "url";
import path from "path";

// Load environment variables from project root
import dotenv from "dotenv";
dotenv.config();

<<<<<<< HEAD
console.log("[DIAG] Current working directory:", process.cwd());
console.log(
  "[DIAG] Session storage path:",
  path.join(process.cwd(), ".wwebjs_auth")
);
=======
// Determine the directory of this module
const __dirname = path.dirname(fileURLToPath(import.meta.url));

// Default path for storing WhatsApp Web authentication data
const defaultAuthPath = path.resolve(__dirname, "../../../.wwebjs_auth");

// Allow override via environment variable
const authFolder = process.env.WA_AUTH_FOLDER || defaultAuthPath;

// Ensure the directory exists
fs.mkdirSync(authFolder, { recursive: true });
>>>>>>> 1dd03e14

// Define the function to transform and queue the message
export const transformAndQueueMessage = async (message) => {
  try {
    const beaconMessageId = uuidv4();
    const timestamp = Date.now();

    const beaconMessagePayload = {
      beaconMessage: {
        id: beaconMessageId,
        message: {
          content: message.body,
          role: "user",
          messageID: message.id.id,
          replyTo: message.hasQuotedMsg ? message._data.quotedStanzaID : null,
          ts: timestamp,
        },
        origin: {
          channel: "beacon.whatsapp",
          gatewayUserID: message.from,
          gatewayMessageID: message.id.id,
          gatewayReplyTo: null, // As per requirement
          gatewayNpub: process.env.WA_GATEWAY_NPUB,
        },
      },
    };

    // Construct base URL for API calls
    const baseURL =
      process.env.API_BASE_URL ||
      `${process.env.SERVER_URL}:${process.env.API_SERVER_PORT}`;

    console.log(`Sending message to beacon queue bm_in: ${beaconMessageId}`);
    await axios.post(`${baseURL}/api/queue/add/bm_in`, beaconMessagePayload, {
      headers: { "Content-Type": "application/json" },
    });
    console.log(
      `Message ${beaconMessageId} successfully sent to beacon queue.`
    );
  } catch (error) {
    console.error(
      `Error sending message to beacon queue: ${error.message}`,
      error
    );
    // Decide if you want to re-throw or handle (e.g., reply to user about failure)
    // For now, just logging. The test expects this behavior.
  }
};

// Initialize WhatsApp client with LocalAuth persistence.
// Puppeteer args ensure compatibility in sandboxed environments.
const client = new Client({
  authStrategy: new LocalAuth({ dataPath: authFolder }),
  puppeteer: {
    args: ["--no-sandbox", "--disable-setuid-sandbox"],
  },
});

// Display QR code in terminal when WhatsApp Web requests authentication.
client.on("qr", (qrCode) => {
  // Display QR in terminal
  qrcode.generate(qrCode, { small: true });

  // Generate a unique filename in the same directory
  const __filename = fileURLToPath(import.meta.url);
  const __dirname = path.dirname(__filename);
  const qrFilename = path.join(__dirname, `whatsapp_qr.png`);
  // const qrFilename = path.join(__dirname, `whatsapp_qr_${Date.now()}.png`);

  // Generate and save QR code image
  qr.toFile(qrFilename, qrCode, (err) => {
    if (err) {
      console.error("Failed to save QR code image:", err);
    } else {
      console.log(`QR code image saved to: ${qrFilename}`);
    }
  });
});

// Once the client is ready, log confirmation and check current budget.
client.once("ready", () => {
  console.log("Client is ready!");
  // checkAndLogBudget();
});

// Handle authentication failures by logging the error.
client.on("auth_failure", (msg) => {
  console.error("[DIAG] Authentication failure:", msg);
});

/**
 * Listener for incoming WhatsApp messages.
 * - Ignores messages sent by this client.
 * - Checks budget and processes messages if sufficient funds remain.
 */
client.on("message_create", async (message) => {
  // Ignore messages sent by the bot itself.
  if (message.fromMe) {
    console.log("Ignoring message from self:", message.body);
    return;
  }

  console.log("Received message:", message.body);
  // console.log(message); // Keep this commented or remove if not needed for production

  // Call the new function to process and queue the message
  await transformAndQueueMessage(message);
});

// If Jest still hangs, we might need to wrap client.initialize() in a main execution block.
client.initialize();<|MERGE_RESOLUTION|>--- conflicted
+++ resolved
@@ -10,13 +10,7 @@
 // Library for interacting with WhatsApp Web and managing sessions.
 import pkg from "whatsapp-web.js";
 const { Client, LocalAuth } = pkg;
-<<<<<<< HEAD
-=======
-import fs from "fs";
-import path from "path";
-import { fileURLToPath } from "url";
 // Displays QR code in the terminal for user authentication.
->>>>>>> 1dd03e14
 import qrcode from "qrcode-terminal";
 // Import qrcode for image generation
 import qr from "qrcode";
@@ -29,25 +23,12 @@
 import dotenv from "dotenv";
 dotenv.config();
 
-<<<<<<< HEAD
+
 console.log("[DIAG] Current working directory:", process.cwd());
 console.log(
   "[DIAG] Session storage path:",
   path.join(process.cwd(), ".wwebjs_auth")
 );
-=======
-// Determine the directory of this module
-const __dirname = path.dirname(fileURLToPath(import.meta.url));
-
-// Default path for storing WhatsApp Web authentication data
-const defaultAuthPath = path.resolve(__dirname, "../../../.wwebjs_auth");
-
-// Allow override via environment variable
-const authFolder = process.env.WA_AUTH_FOLDER || defaultAuthPath;
-
-// Ensure the directory exists
-fs.mkdirSync(authFolder, { recursive: true });
->>>>>>> 1dd03e14
 
 // Define the function to transform and queue the message
 export const transformAndQueueMessage = async (message) => {
